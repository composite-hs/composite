--- conflicted
+++ resolved
@@ -54,10 +54,7 @@
     , base >=4.7 && <5
     , composite-base
     , exceptions
-<<<<<<< HEAD
-=======
     , hspec
->>>>>>> 23b9fe16
     , lens
     , monad-control
     , mtl
