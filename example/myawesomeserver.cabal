<<<<<<< HEAD
-- This file has been generated from package.yaml by hpack version 0.17.0.
=======
-- This file has been generated from package.yaml by hpack version 0.19.3.
>>>>>>> 23b9fe16
--
-- see: https://github.com/sol/hpack

name:           myawesomeserver
version:        0.0.1
synopsis:       It's a server!
description:    Example for usage of composite.
category:       Records
homepage:       https://github.com/ConferHealth/composite#readme
author:         Confer Health, Inc.
maintainer:     oss@confer.health
copyright:      2017 Confer Health, Inc.
license:        BSD3
build-type:     Simple
cabal-version:  >= 1.10

library
  hs-source-dirs:
      src
  default-extensions: Arrows ConstraintKinds DataKinds DeriveGeneric FlexibleContexts FlexibleInstances GADTs GeneralizedNewtypeDeriving LambdaCase MultiParamTypeClasses NoImplicitPrelude OverloadedStrings PatternSynonyms QuasiQuotes RankNTypes ScopedTypeVariables StandaloneDeriving TemplateHaskell TypeApplications TypeFamilies TypeOperators ViewPatterns
  ghc-options: -Wall
  build-depends:
      aeson
    , base >=4.7 && <5
    , bytestring
    , classy-prelude
    , composite-aeson
    , composite-base
    , composite-ekg
    , composite-opaleye
    , configurator
    , ekg
    , ekg-core
    , fast-logger
    , http-api-data
    , lens
    , monad-logger
    , mtl
    , opaleye
    , postgresql-simple
    , product-profunctors
    , profunctors
    , resource-pool
    , servant
    , servant-server
    , vinyl
    , warp
  exposed-modules:
      Api
      ApiOrphans
      App
      Foundation
      Logging
      Metrics
      Types
  other-modules:
      Paths_myawesomeserver
  default-language: Haskell2010

executable myawesomeserver-exe
  main-is: Main.hs
  hs-source-dirs:
      app
  default-extensions: Arrows ConstraintKinds DataKinds DeriveGeneric FlexibleContexts FlexibleInstances GADTs GeneralizedNewtypeDeriving LambdaCase MultiParamTypeClasses NoImplicitPrelude OverloadedStrings PatternSynonyms QuasiQuotes RankNTypes ScopedTypeVariables StandaloneDeriving TemplateHaskell TypeApplications TypeFamilies TypeOperators ViewPatterns
  ghc-options: -Wall -threaded -rtsopts -with-rtsopts=-N
  build-depends:
      aeson
    , base >=4.7 && <5
    , bytestring
    , classy-prelude
    , composite-aeson
    , composite-base
    , composite-ekg
    , composite-opaleye
    , configurator
    , ekg
    , ekg-core
    , fast-logger
    , http-api-data
    , lens
    , monad-logger
    , mtl
<<<<<<< HEAD
=======
    , myawesomeserver
>>>>>>> 23b9fe16
    , opaleye
    , postgresql-simple
    , product-profunctors
    , profunctors
    , resource-pool
    , servant
    , servant-server
    , vinyl
    , warp
  other-modules:
      Paths_myawesomeserver
  default-language: Haskell2010<|MERGE_RESOLUTION|>--- conflicted
+++ resolved
@@ -1,8 +1,4 @@
-<<<<<<< HEAD
--- This file has been generated from package.yaml by hpack version 0.17.0.
-=======
 -- This file has been generated from package.yaml by hpack version 0.19.3.
->>>>>>> 23b9fe16
 --
 -- see: https://github.com/sol/hpack
 
@@ -85,10 +81,7 @@
     , lens
     , monad-logger
     , mtl
-<<<<<<< HEAD
-=======
     , myawesomeserver
->>>>>>> 23b9fe16
     , opaleye
     , postgresql-simple
     , product-profunctors
